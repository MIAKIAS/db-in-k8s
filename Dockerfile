--- conflicted
+++ resolved
@@ -1,22 +1,6 @@
 FROM ubuntu:18.04
 
 # WORKDIR /usr/src/db-in-k8s
-<<<<<<< HEAD
-
-# RUN rm /bin/sh && ln -s /bin/bash /bin/sh
-RUN apt update -y && apt upgrade -y
-RUN apt install sudo -y
-RUN apt-get update && apt-get install -y wget
-RUN mkdir -m777 /opt/rust /opt/cargo
-ENV RUSTUP_HOME=/opt/rust CARGO_HOME=/opt/cargo PATH=/opt/cargo/bin:$PATH
-RUN wget --https-only --secure-protocol=TLSv1_2 -O- https://sh.rustup.rs | sh /dev/stdin -y
-RUN rustup target add aarch64-unknown-linux-gnu	
-RUN printf '#!/bin/sh\nexport CARGO_HOME=/opt/cargo\nexec /bin/sh "$@"\n' >/usr/local/bin/sh
-RUN chmod +x /usr/local/bin/sh
-RUN sudo apt-get install gcc -y
-RUN apt-get install -y netcat
-=======
->>>>>>> d6f53d40
 
 COPY . .
 
