use super::Dispatcher;
use crate::core::{sql::Operation as OperationType, version_number::TableVN};
use crate::dbproxy::core::{DbVersion, Operation, PendingQueue, QueryResult, Task};
use std::sync::Mutex;
use std::{collections::HashMap, sync::Arc};
use tokio::sync::mpsc;
use tokio::sync::Notify;

#[tokio::test(threaded_scheduler)]
#[ignore]
async fn test_receive_response_from_new_transactions() {
    //Prepare - Network
    let transactions: Arc<Mutex<HashMap<String, mpsc::Sender<Operation>>>> = Arc::new(Mutex::new(HashMap::new()));
    let transactions_2 = Arc::clone(&transactions);

    //Global version//
    let mut mock_db = HashMap::new();
    mock_db.insert("table1".to_string(), 0);
    mock_db.insert("table2".to_string(), 0);
    let version: Arc<Mutex<DbVersion>> = Arc::new(Mutex::new(DbVersion::new(mock_db)));

    //PendingQueue
    let pending_queue: Arc<Mutex<PendingQueue>> = Arc::new(Mutex::new(PendingQueue::new()));
    let pending_queue_2 = Arc::clone(&pending_queue);
<<<<<<< HEAD
   
    //Responder sender and receiver
    let (responder_sender, mut responder_receiver): (mpsc::Sender<QueryResult>, mpsc::Receiver<QueryResult>) =
        mpsc::channel(100);
  
=======

    //Dispatcher & Responder
    let _version_notify = Arc::new(Notify::new());

    //Dispatcher & Main Loop
    //Responder sender and receiver
    let (responder_sender, mut responder_receiver): (mpsc::Sender<QueryResult>, mpsc::Receiver<QueryResult>) =
        mpsc::channel(100);
    let _new_task_notify = pending_queue.lock().unwrap().get_notify();
>>>>>>> ddadf54d
    Dispatcher::run(
        pending_queue,
        responder_sender,
        "mysql://root:Rayh8768@localhost:3306/test".to_string(),
        version,
        transactions,
    );

    let mut mock_vs = Vec::new();
    mock_vs.push(TableVN {
        table: "table2".to_string(),
        vn: 0,
        op: OperationType::R,
    });
    mock_vs.push(TableVN {
        table: "table1".to_string(),
        vn: 0,
        op: OperationType::R,
    });

    let mut mock_ops = Vec::new();
    mock_ops.push(Operation {
        transaction_id: "t1".to_string(),
        task: Task::READ,
        table_vns: mock_vs.clone(),
    });
    mock_ops.push(Operation {
        transaction_id: "t2".to_string(),
        task: Task::READ,
        table_vns: mock_vs.clone(),
    });
    mock_ops.push(Operation {
        transaction_id: "t3".to_string(),
        task: Task::READ,
        table_vns: mock_vs.clone(),
    });
    mock_ops.push(Operation {
        transaction_id: "t4".to_string(),
        task: Task::READ,
        table_vns: mock_vs.clone(),
    });

    while !mock_ops.is_empty() {
        pending_queue_2.lock().unwrap().push(mock_ops.pop().unwrap());
    }

    let mut task_num: u64 = 0;
    while let Some(_) = responder_receiver.recv().await {
        task_num += 1;
        if task_num == 4 {
            break;
        }
    }
<<<<<<< HEAD
    
=======
    assert!(true);
>>>>>>> ddadf54d
    assert!(transactions_2.lock().unwrap().len() == 4);
}

#[tokio::test(threaded_scheduler)]
#[ignore]
async fn test_receive_response_from_same_transactions() {
    //Prepare - Network
    let transactions: Arc<Mutex<HashMap<String, mpsc::Sender<Operation>>>> = Arc::new(Mutex::new(HashMap::new()));
    let transactions_2 = Arc::clone(&transactions);

    //Global version//
    let mut mock_db = HashMap::new();
    mock_db.insert("table1".to_string(), 0);
    mock_db.insert("table2".to_string(), 0);
    let version: Arc<Mutex<DbVersion>> = Arc::new(Mutex::new(DbVersion::new(mock_db)));

    //PendingQueue
    let pending_queue: Arc<Mutex<PendingQueue>> = Arc::new(Mutex::new(PendingQueue::new()));
    let pending_queue_2 = Arc::clone(&pending_queue);

    //Responder sender and receiver
    let (responder_sender, mut responder_receiver): (mpsc::Sender<QueryResult>, mpsc::Receiver<QueryResult>) =
        mpsc::channel(100);
    Dispatcher::run(
        pending_queue,
        responder_sender,
        "mysql://root:Rayh8768@localhost:3306/test".to_string(),
        version,
        transactions,
    );

    let mut mock_vs = Vec::new();
    mock_vs.push(TableVN {
        table: "table2".to_string(),
        vn: 0,
        op: OperationType::R,
    });
    mock_vs.push(TableVN {
        table: "table1".to_string(),
        vn: 0,
        op: OperationType::R,
    });

    let mut mock_ops = Vec::new();
    mock_ops.push(Operation {
        transaction_id: "t1".to_string(),
        task: Task::READ,
        table_vns: mock_vs.clone(),
    });
    mock_ops.push(Operation {
        transaction_id: "t2".to_string(),
        task: Task::READ,
        table_vns: mock_vs.clone(),
    });
    mock_ops.push(Operation {
        transaction_id: "t3".to_string(),
        task: Task::READ,
        table_vns: mock_vs.clone(),
    });
    mock_ops.push(Operation {
        transaction_id: "t1".to_string(),
        task: Task::READ,
        table_vns: mock_vs.clone(),
    });

    while !mock_ops.is_empty() {
        pending_queue_2.lock().unwrap().push(mock_ops.pop().unwrap());
    }

    let mut task_num: u64 = 0;
    while let Some(_) = responder_receiver.recv().await {
        task_num += 1;
        if task_num == 4 {
            break;
        }
    }
<<<<<<< HEAD
    
=======
    assert!(true);
>>>>>>> ddadf54d
    assert!(transactions_2.lock().unwrap().len() == 3);
}<|MERGE_RESOLUTION|>--- conflicted
+++ resolved
@@ -22,23 +22,11 @@
     //PendingQueue
     let pending_queue: Arc<Mutex<PendingQueue>> = Arc::new(Mutex::new(PendingQueue::new()));
     let pending_queue_2 = Arc::clone(&pending_queue);
-<<<<<<< HEAD
    
     //Responder sender and receiver
     let (responder_sender, mut responder_receiver): (mpsc::Sender<QueryResult>, mpsc::Receiver<QueryResult>) =
         mpsc::channel(100);
   
-=======
-
-    //Dispatcher & Responder
-    let _version_notify = Arc::new(Notify::new());
-
-    //Dispatcher & Main Loop
-    //Responder sender and receiver
-    let (responder_sender, mut responder_receiver): (mpsc::Sender<QueryResult>, mpsc::Receiver<QueryResult>) =
-        mpsc::channel(100);
-    let _new_task_notify = pending_queue.lock().unwrap().get_notify();
->>>>>>> ddadf54d
     Dispatcher::run(
         pending_queue,
         responder_sender,
@@ -92,11 +80,7 @@
             break;
         }
     }
-<<<<<<< HEAD
     
-=======
-    assert!(true);
->>>>>>> ddadf54d
     assert!(transactions_2.lock().unwrap().len() == 4);
 }
 
@@ -173,10 +157,6 @@
             break;
         }
     }
-<<<<<<< HEAD
     
-=======
-    assert!(true);
->>>>>>> ddadf54d
     assert!(transactions_2.lock().unwrap().len() == 3);
 }