use super::core::{DbVersion, QueryResult, QueryResultType};
use crate::comm::scheduler_dbproxy::Message;
use futures::SinkExt;
use std::sync::Arc;
use tokio::sync::Mutex;
use tokio::{net::tcp::OwnedWriteHalf, sync::mpsc};
use tokio_serde::{formats::SymmetricalJson, SymmetricallyFramed};
use tokio_util::codec::{FramedWrite, LengthDelimitedCodec};

pub struct Responder {}

// Box<SymmetricallyFramed<FramedWrite<OwnedWriteHalf, LengthDelimitedCodec>,Message,SymmetricalJson<Message>>>
impl Responder {
    pub fn run(mut receiver: mpsc::Receiver<QueryResult>, version: Arc<Mutex<DbVersion>>, tcp_write: OwnedWriteHalf) {
        tokio::spawn(async move {
            let mut serializer = SymmetricallyFramed::new(
                FramedWrite::new(tcp_write, LengthDelimitedCodec::new()),
                SymmetricalJson::<Message>::default(),
            );

            while let Some(result) = receiver.recv().await {
                match result.result_type {
                    QueryResultType::END => {
                        version
                            .lock()
                            .await
                            .release_on_transaction(result.contained_newer_versions.clone());
                    }
                    _ => {}
                }

                serializer
                    .send(Message::MsqlResponse(
                        result.identifier.clone(),
                        result.into_msql_response(),
                    ))
                    .await
                    .unwrap();
            }
        });
    }
}

#[cfg(test)]
mod tests_test {
    use super::Responder;
    use crate::{comm::scheduler_dbproxy::Message, core::RequestMeta};
    use crate::comm::MsqlResponse;
    use crate::dbproxy::core::{DbVersion, QueryResult, QueryResultType};
    use futures::prelude::*;
<<<<<<< HEAD
    use std::{net::IpAddr, net::SocketAddr, sync::Arc, net::Ipv4Addr};
=======
    use std::{net::SocketAddr, sync::Arc};
>>>>>>> 8751c8c7
    use tokio::net::TcpListener;
    use tokio::net::TcpStream;
    use tokio::sync::mpsc;
    use tokio::sync::Mutex;
    use tokio_serde::formats::SymmetricalJson;
    use tokio_util::codec::{FramedRead, LengthDelimitedCodec};

    #[tokio::test]
    async fn test_send_items_to_from_multiple_channel() {
<<<<<<< HEAD
        
        let addr = RequestMeta {
            client_addr :  SocketAddr::new(IpAddr::V4(Ipv4Addr::new(127, 0, 0, 1)), 8080),
            cur_txid : 0,
            request_id : 0
        };
        
=======
        let details = "127.0.0.1:2346";
        let addr: SocketAddr = details.parse().expect("Unable to parse socket address");
>>>>>>> 8751c8c7
        //Prepare - Mock db related context
        let version: Arc<Mutex<DbVersion>> = Arc::new(Mutex::new(DbVersion::new(Default::default())));
        //Prepare - Network
        let (responder_sender, responder_receiver): (mpsc::Sender<QueryResult>, mpsc::Receiver<QueryResult>) =
            mpsc::channel(100);

        //Prepare - Verifying queue
        let verifying_queue: Arc<Mutex<Vec<MsqlResponse>>> = Arc::new(Mutex::new(Vec::new()));
        let verifying_queue_2 = Arc::clone(&verifying_queue);

        //Prepare - Data
        let r = QueryResult {
            identifier: addr.clone(),
            result: "r".to_string(),
            succeed: true,
            result_type: QueryResultType::BEGIN,
            contained_newer_versions: Default::default(),
        };

        //Prepare - Responder
        helper_spawn_responder(version.clone(), responder_receiver, addr.client_addr.clone());
        helper_spawn_mock_client(verifying_queue, addr.client_addr);

        let worker_num: u32 = 5;
        //Action - Spwan worker thread to send response
        helper_spawn_mock_workers(worker_num, r, responder_sender);
        loop {
            if verifying_queue_2.lock().await.len() == 5 {
                break;
            }
        }
        assert!(true);
    }

    fn helper_spawn_responder(version: Arc<Mutex<DbVersion>>, receiver: mpsc::Receiver<QueryResult>, addr: SocketAddr) {
        tokio::spawn(async move {
            let listener = TcpListener::bind(addr).await.unwrap();
            let (tcp_stream, _) = listener.accept().await.unwrap();
            let (_, tcp_write) = tcp_stream.into_split();

            Responder::run(receiver, version, tcp_write);
        });
    }

    fn helper_spawn_mock_client(vertifying_queue: Arc<Mutex<Vec<MsqlResponse>>>, addr: SocketAddr) {
        tokio::spawn(async move {
            let socket = TcpStream::connect(addr).await.unwrap();
            let length_delimited = FramedRead::new(socket, LengthDelimitedCodec::new());
            let mut deserialize = tokio_serde::SymmetricallyFramed::new(length_delimited, SymmetricalJson::default());

            //Action
            while let Some(msg) = deserialize.try_next().await.unwrap() {
                match msg {
                    Message::MsqlResponse(_, op) => {
                        vertifying_queue.lock().await.push(op);
                    }
                    _other => {
                        println!("nope");
                    }
                }
            }
        });
    }

    fn helper_spawn_mock_workers(worker_num: u32, query_result: QueryResult, sender: mpsc::Sender<QueryResult>) {
        let _ = tokio::spawn(async move {
            for _ in 0..worker_num {
                let s = sender.clone();
                let r_c = query_result.clone();
                tokio::spawn(async move {
                    let _ = s.send(r_c).await;
                });
            }
        });
    }
}<|MERGE_RESOLUTION|>--- conflicted
+++ resolved
@@ -48,11 +48,7 @@
     use crate::comm::MsqlResponse;
     use crate::dbproxy::core::{DbVersion, QueryResult, QueryResultType};
     use futures::prelude::*;
-<<<<<<< HEAD
-    use std::{net::IpAddr, net::SocketAddr, sync::Arc, net::Ipv4Addr};
-=======
     use std::{net::SocketAddr, sync::Arc};
->>>>>>> 8751c8c7
     use tokio::net::TcpListener;
     use tokio::net::TcpStream;
     use tokio::sync::mpsc;
@@ -62,7 +58,6 @@
 
     #[tokio::test]
     async fn test_send_items_to_from_multiple_channel() {
-<<<<<<< HEAD
         
         let addr = RequestMeta {
             client_addr :  SocketAddr::new(IpAddr::V4(Ipv4Addr::new(127, 0, 0, 1)), 8080),
@@ -70,10 +65,6 @@
             request_id : 0
         };
         
-=======
-        let details = "127.0.0.1:2346";
-        let addr: SocketAddr = details.parse().expect("Unable to parse socket address");
->>>>>>> 8751c8c7
         //Prepare - Mock db related context
         let version: Arc<Mutex<DbVersion>> = Arc::new(Mutex::new(DbVersion::new(Default::default())));
         //Prepare - Network
