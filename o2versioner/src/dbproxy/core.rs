use crate::core::transaction_version::{TxTableVN, TxVN};
use crate::core::{msql::Msql, operation::Operation as OperationType};
use bb8_postgres::{
    bb8::{ManageConnection, Pool, PooledConnection},
    PostgresConnectionManager,
};
use futures::prelude::*;
use serde::{Deserialize, Serialize};
use std::collections::HashMap;
use std::sync::Arc;
use tokio::sync::Mutex;
use tokio::sync::Notify;
use async_trait::async_trait;
use csv::*;
use std::net::SocketAddr;
use tokio_postgres::{tls::NoTlsStream, Client, Config, Connection, Error, NoTls, Socket};

#[derive(Clone)]
pub struct PostgresSqlConnPool {
    pool: Pool<PostgresConnectionManager<NoTls>>,
}

impl PostgresSqlConnPool {
    pub async fn new(url: Config, max_conn: u32) -> Self {
        let manager = PostgresConnectionManager::new(url, NoTls);
        let pool = Pool::builder().max_size(max_conn).build(manager).await.unwrap();

        Self { pool: pool }
    }

    pub async fn get_conn(&self) -> PooledConnection<'_, PostgresConnectionManager<NoTls>> {
        self.pool.get().await.unwrap()
    }
}

#[derive(Clone)]
pub struct QueueMessage {
    pub identifier: SocketAddr,
    pub operation_type: Task,
    pub query: String,
    pub versions: Option<TxVN>,
}

pub struct PendingQueue {
    pub queue: Vec<QueueMessage>,
    pub notify: Arc<Notify>,
}

impl PendingQueue {
    pub fn new() -> Self {
        Self {
            queue: Vec::new(),
            notify: Arc::new(Notify::new()),
        }
    }

    pub fn push(&mut self, op: QueueMessage) {
        self.queue.push(op);
        self.notify.notify_one();
    }

    pub fn get_notify(&self) -> Arc<Notify> {
        self.notify.clone()
    }

    pub async fn get_all_version_ready_task(&mut self, version: &mut Arc<Mutex<DbVersion>>) -> Vec<QueueMessage> {
        let partitioned_queue: Vec<_> = stream::iter(self.queue.clone())
            .then(|op| async { (op.clone(), version.lock().await.violate_version(op.versions)) })
            .collect()
            .await;
        let (unready_ops, ready_ops): (Vec<_>, Vec<_>) =
            partitioned_queue.into_iter().partition(|(_, violate)| *violate);
        self.queue = unready_ops.into_iter().map(|(op, _)| op).collect();

        ready_ops.into_iter().map(|(op, _)| op).collect()
    }
}

pub struct DbVersion {
    table_versions: HashMap<String, u64>,
    notify: Arc<Notify>,
}

impl DbVersion {
    pub fn new(table_versions: HashMap<String, u64>) -> Self {
        Self {
            table_versions: table_versions,
            notify: Arc::new(Notify::new()),
        }
    }

    pub fn release_on_transaction(&mut self, transaction_version: TxVN) {
        transaction_version
            .txtablevns
            .iter()
            .for_each(|t| match self.table_versions.get_mut(&t.table) {
                Some(v) => *v = t.vn + 1,
                None => println!("Table {} not found to release version.", t.table),
            });
        self.notify.notify_one();
    }

    pub fn release_on_tables(&mut self, tables: Vec<TxTableVN>) {
        tables.iter().for_each(|t| match self.table_versions.get_mut(&t.table) {
            Some(v) => *v = t.vn + 1,
            None => println!("Table {} not found to release version.", t.table),
        });
        self.notify.notify_one();
    }

    pub fn violate_version(&self, transaction_version: Option<TxVN>) -> bool {
        if let Some(versions) = transaction_version {
            versions.txtablevns.iter().any(|t| {
                if let Some(v) = self.table_versions.get(&t.table) {
                    return *v < t.vn;
                } else {
                    return true;
                }
            });
        }
        false
    }

    pub fn get_notify(&self) -> Arc<Notify> {
        self.notify.clone()
    }
}

#[async_trait]
trait Repository {
    async fn start_transaction(&mut self);
    async fn execute_read(&mut self) -> QueryResult;
    async fn execute_write(&mut self) -> QueryResult;
    async fn commit(&mut self) -> QueryResult;
    async fn abort(&mut self) -> QueryResult;
}

// pub struct PostgresSqlRepository {
//     conn : PooledConnection<PostgresConnectionManager<NoTls>>,
// }

// impl PostgresSqlRepository {
//     pub async fn new(pool : PostgresSqlConnPool) -> Self{
//         let conn = pool.get_conn().await;
//         PostgresSqlRepository {conn : conn}
//     }
// }

// #[async_trait]
// impl Repository for PostgresSqlRepository {
//     async fn start_transaction(&mut self) {
//     }

//     async fn execute_read(&mut self) -> QueryResult {
//         todo!()
//     }

//     async fn execute_write(&mut self) -> QueryResult {
//         todo!()
//     }

//     async fn commit(&mut self) -> QueryResult {
//         todo!()
//     }

//     async fn abort(&mut self) -> QueryResult {
//         todo!()
//     }
// }

<<<<<<< HEAD
=======
pub struct MySqlRepository {
    conn: mysql_async::Conn,
}

impl MySqlRepository {
    pub async fn new(pool: mysql_async::Pool) -> Self {
        let conn = pool.get_conn().await.unwrap();
        Self { conn: conn }
    }
}

#[async_trait]
impl Repository for MySqlRepository {
    async fn start_transaction(&mut self) {
        self.conn.query_drop("START TRANSACTION;").await.unwrap();
    }

    async fn execute_read(&mut self) -> QueryResult {
        let _ = self
            .conn
            .query_iter("INSERT INTO cats (name, owner, birth) VALUES ('haha2', 'haha3', CURDATE())")
            .await
            .unwrap();
        test_helper_get_query_result_non_release()
    }

    async fn execute_write(&mut self) -> QueryResult {
        let _ = self
            .conn
            .query_iter("INSERT INTO cats (name, owner, birth) VALUES ('haha2', 'haha3', CURDATE())")
            .await
            .unwrap();
        test_helper_get_query_result_non_release()
    }

    async fn commit(&mut self) -> QueryResult {
        self.conn.query_drop("COMMIT;").await.unwrap();
        test_helper_get_query_result_version_release()
    }

    async fn abort(&mut self) -> QueryResult {
        self.conn.query_drop("ROLLBACK;").await.unwrap();
        test_helper_get_query_result_version_release()
    }
}

>>>>>>> 72c3cca2
pub struct PostgreToCsvWriter {
    mode: Task,
    wrt: Writer<Vec<u8>>,
}

#[derive(Serialize)]
pub struct Row {
    label: String,
    value: String,
}

impl PostgreToCsvWriter {
    pub fn new(mode: Task) -> Self {
        let wrt = Writer::from_writer(vec![]);
        Self { mode: mode, wrt: wrt }
    }

    pub fn to_csv(mut self, message: Vec<tokio_postgres::SimpleQueryMessage>) -> String {
        match self.mode {
            Task::BEGIN => return "".to_string(),
            Task::READ => return self.convert_result_to_csv_string(message),
            Task::WRITE => return self.generate_csv_string_with_header(message, "Affected rows".to_string()),
            Task::COMMIT => return self.generate_csv_string_with_header(message, "Status".to_string()),
            Task::ABORT => return self.generate_csv_string_with_header(message, "Status".to_string()),
        }
    }

    pub fn convert_result_to_csv_string(mut self, message: Vec<tokio_postgres::SimpleQueryMessage>) -> String {
        message.iter().for_each(|q_message| match q_message {
            tokio_postgres::SimpleQueryMessage::Row(query_row) => {
                let len = query_row.len();
                let mut row: Vec<&str> = Vec::new();
                row.reserve(len);

                for index in 0..len {
                    row.push(query_row.get(index).unwrap());
                }
                self.wrt.write_record(&row).unwrap();
            }
            _ => {}
        });

        String::from_utf8(self.wrt.into_inner().unwrap()).unwrap()
    }

    pub fn generate_csv_string_with_header(
        mut self,
        message: Vec<tokio_postgres::SimpleQueryMessage>,
        header: String,
    ) -> String {
        self.wrt.write_record(vec![header]).unwrap();

        message.iter().for_each(|q_message| match q_message {
            tokio_postgres::SimpleQueryMessage::CommandComplete(status) => {
                self.wrt.write_record(vec![status.clone().to_string()]).unwrap();
            }
            _ => {}
        });

        String::from_utf8(self.wrt.into_inner().unwrap()).unwrap()
    }
}

#[derive(Serialize, Deserialize, Clone)]
pub enum QueryResultType {
    BEGIN,
    QUERY,
    END,
}

#[derive(Serialize, Deserialize, Clone)]
pub struct QueryResult {
    pub result: String,
    pub succeed: bool,
    pub result_type: QueryResultType,
    pub contained_newer_versions: Vec<TxTableVN>,
}

#[derive(Serialize, Deserialize, Clone)]
pub enum Task {
    BEGIN,
    READ,
    WRITE,
    ABORT,
    COMMIT,
}

fn test_helper_get_query_result_version_release() -> QueryResult {
    QueryResult {
        result: " ".to_string(),
        result_type: QueryResultType::BEGIN,
        succeed: true,
        contained_newer_versions: Vec::new(),
    }
}

fn test_helper_get_query_result_non_release() -> QueryResult {
    QueryResult {
        result: " ".to_string(),
        result_type: QueryResultType::END,
        succeed: true,
        contained_newer_versions: Vec::new(),
    }
}
//================================Test================================//

// #[cfg(test)]
// mod tests_dbproxy_core {
//     use super::DbVersion;
//     use super::Task;
//     use super::TxTableVN;
//     use crate::core::operation::Operation as OperationType;
//     use bb8_postgres::{bb8::Pool, PostgresConnectionManager};
//     use mysql_async::prelude::Queryable;
//     use tokio_postgres::NoTls;
//     use std::collections::HashMap;

//     #[test]
//     fn voilate_dbversion_should_return_true() {
//         //Prepare
//         let mut table_versions = HashMap::new();
//         table_versions.insert("table1".to_string(), 0);
//         table_versions.insert("table2".to_string(), 0);
//         let db_version = DbVersion::new(table_versions);
//         let versions = vec![
//             TxTableVN {
//                 table: "table1".to_string(),
//                 vn: 0,
//                 op: OperationType::R,
//             },
//             TxTableVN {
//                 table: "table2".to_string(),
//                 vn: 1,
//                 op: OperationType::R,
//             },
//         ];
//         let operation = Operation {
//             txtablevns: versions,
//             transaction_id: "t1".to_string(),
//             task: Task::READ,
//         };
//         //Action
//         //Assert
//         assert!(db_version.violate_version(operation));
//     }

//     #[test]
//     fn obey_dbversion_should_return_false() {
//         //Prepare
//         let mut table_versions = HashMap::new();
//         table_versions.insert("table1".to_string(), 0);
//         table_versions.insert("table2".to_string(), 0);
//         let db_version = DbVersion::new(table_versions);
//         let versions = vec![
//             TxTableVN {
//                 table: "table1".to_string(),
//                 vn: 0,
//                 op: OperationType::R,
//             },
//             TxTableVN {
//                 table: "table2".to_string(),
//                 vn: 0,
//                 op: OperationType::R,
//             },
//         ];
//         let operation = Operation {
//             txtablevns: versions,
//             transaction_id: "t1".to_string(),
//             task: Task::READ,
//         };
//         //Action
//         //Assert
//         assert!(!db_version.violate_version(operation));
//     }

#[test]
#[ignore]
fn postgres_write_test() {
    let mut rt = tokio::runtime::Runtime::new().unwrap();

    rt.block_on(async move {
        let mut config = tokio_postgres::Config::new();
        config.user("postgres");
        config.password("Rayh8768");
        config.host("localhost");
        config.port(5432);
        config.dbname("Test");

        let size: u32 = 50;
        let manager = PostgresConnectionManager::new(config, NoTls);
        let pool = Pool::builder().max_size(size).build(manager).await.unwrap();

        let conn = pool.get().await.unwrap();
        conn.simple_query("START TRANSACTION;").await.unwrap();
        let result = conn
            .simple_query("INSERT INTO tbltest (name, age, designation, salary) VALUES ('haha', 100, 'Manager', 99999)")
            .await
            .unwrap();
        conn.simple_query("COMMIT;").await.unwrap();

        result.iter().for_each(|q_message| match q_message {
            tokio_postgres::SimpleQueryMessage::Row(query_row) => {
                let len = query_row.len();
                for index in 0..len {
                    println!("value is : {}", query_row.get(index).unwrap().to_string());
                }
            }
            tokio_postgres::SimpleQueryMessage::CommandComplete(complete_status) => {
                println!("Command result is : {}", complete_status);
            }
            _ => {}
        });

        let writer = PostgreToCsvWriter::new(Task::WRITE);
        let csv = writer.to_csv(result);

        println!("Converted string is: {}", csv);
    });
}

#[test]
#[ignore]
fn postgres_read_test() {
    let mut rt = tokio::runtime::Runtime::new().unwrap();

    rt.block_on(async move {
        let mut config = tokio_postgres::Config::new();
        config.user("postgres");
        config.password("Rayh8768");
        config.host("localhost");
        config.port(5432);
        config.dbname("Test");

        let size: u32 = 50;
        let manager = PostgresConnectionManager::new(config, NoTls);
        let pool = Pool::builder().max_size(size).build(manager).await.unwrap();

        let conn = pool.get().await.unwrap();
        let result = conn
            .simple_query("SELECT name, age, designation, salary FROM public.tbltest;")
            .await
            .unwrap();

        result.iter().for_each(|q_message| match q_message {
            tokio_postgres::SimpleQueryMessage::Row(query_row) => {
                let len = query_row.len();
                for index in 0..len {
                    println!("value is : {}", query_row.get(index).unwrap().to_string());
                }
            }
            tokio_postgres::SimpleQueryMessage::CommandComplete(complete_status) => {
                println!("Command result is : {}", complete_status);
            }
            _ => {}
        });

        let writer = PostgreToCsvWriter::new(Task::READ);
        let csv = writer.to_csv(result);

        println!("Converted string is: {}", csv);
    });
}

//}<|MERGE_RESOLUTION|>--- conflicted
+++ resolved
@@ -168,55 +168,6 @@
 //     }
 // }
 
-<<<<<<< HEAD
-=======
-pub struct MySqlRepository {
-    conn: mysql_async::Conn,
-}
-
-impl MySqlRepository {
-    pub async fn new(pool: mysql_async::Pool) -> Self {
-        let conn = pool.get_conn().await.unwrap();
-        Self { conn: conn }
-    }
-}
-
-#[async_trait]
-impl Repository for MySqlRepository {
-    async fn start_transaction(&mut self) {
-        self.conn.query_drop("START TRANSACTION;").await.unwrap();
-    }
-
-    async fn execute_read(&mut self) -> QueryResult {
-        let _ = self
-            .conn
-            .query_iter("INSERT INTO cats (name, owner, birth) VALUES ('haha2', 'haha3', CURDATE())")
-            .await
-            .unwrap();
-        test_helper_get_query_result_non_release()
-    }
-
-    async fn execute_write(&mut self) -> QueryResult {
-        let _ = self
-            .conn
-            .query_iter("INSERT INTO cats (name, owner, birth) VALUES ('haha2', 'haha3', CURDATE())")
-            .await
-            .unwrap();
-        test_helper_get_query_result_non_release()
-    }
-
-    async fn commit(&mut self) -> QueryResult {
-        self.conn.query_drop("COMMIT;").await.unwrap();
-        test_helper_get_query_result_version_release()
-    }
-
-    async fn abort(&mut self) -> QueryResult {
-        self.conn.query_drop("ROLLBACK;").await.unwrap();
-        test_helper_get_query_result_version_release()
-    }
-}
-
->>>>>>> 72c3cca2
 pub struct PostgreToCsvWriter {
     mode: Task,
     wrt: Writer<Vec<u8>>,
