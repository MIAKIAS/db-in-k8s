<<<<<<< HEAD
use crate::core::{IntoMsqlFinalString, Msql, MsqlEndTxMode, MsqlQuery, RequestMeta, TableOps, TxVN};
=======
use crate::core::{IntoMsqlFinalString, Msql, MsqlEndTxMode, TxVN};
>>>>>>> 8751c8c7
use crate::{comm::MsqlResponse, core::DbVN};
use async_trait::async_trait;
use bb8_postgres::{
    bb8::{Pool, PooledConnection},
    PostgresConnectionManager,
};
use csv::Writer;
use futures::prelude::*;
use serde::{Deserialize, Serialize};
use std::net::SocketAddr;
use std::sync::Arc;
use tokio::sync::Mutex;
use tokio::sync::Notify;
use tokio_postgres::{Config, NoTls, SimpleQueryMessage};

#[derive(Clone)]
pub struct PostgresSqlConnPool {
    pool: Pool<PostgresConnectionManager<NoTls>>,
}

impl PostgresSqlConnPool {
    pub async fn new(url: Config, max_conn: u32) -> Self {
        let manager = PostgresConnectionManager::new(url, NoTls);
        let pool = Pool::builder().max_size(max_conn).build(manager).await.unwrap();

        Self { pool: pool }
    }

    pub async fn get_conn(&self) -> PooledConnection<'_, PostgresConnectionManager<NoTls>> {
        self.pool.get().await.unwrap()
    }
}

#[derive(Clone)]
pub struct QueueMessage {
    pub identifier: RequestMeta,
    pub operation_type: Task,
    pub query: String,
    pub versions: Option<TxVN>,
}

impl QueueMessage {
    pub fn new(identifier: RequestMeta, request: Msql, versions: Option<TxVN>) -> Self {
        let operation_type;
        let mut query_string = String::new();

        match request {
            Msql::BeginTx(_) => {
                operation_type = Task::BEGIN;
            }

            Msql::Query(op) => {
                operation_type = Task::READ;
                query_string = op.into_msqlfinalstring().into_inner();
            }

            Msql::EndTx(op) => match op.mode() {
                MsqlEndTxMode::Commit => {
                    operation_type = Task::COMMIT;
                }
                MsqlEndTxMode::Rollback => {
                    operation_type = Task::ABORT;
                }
            },
        }

        QueueMessage {
            identifier: identifier,
            operation_type: operation_type,
            query: query_string,
            versions: versions,
        }
    }

    pub fn into_sqlresponse(self, raw: Result<Vec<SimpleQueryMessage>, tokio_postgres::error::Error>) -> QueryResult {
        let result;
        let succeed;
        let writer = PostgreToCsvWriter::new(self.operation_type.clone());
        match raw {
            Ok(message) => {
                result = writer.to_csv(message);
                succeed = true;
            }
            Err(_) => {
                result = "There was an error".to_string();
                succeed = false;
            }
        }

        let result_type;
        let mut contained_newer_versions: TxVN = Default::default();

        match self.operation_type {
            Task::BEGIN => {
                result_type = QueryResultType::BEGIN;
                match self.versions {
                    Some(versions) => {
                        contained_newer_versions = versions;
                    }
                    None => {}
                }
            }
            Task::READ | Task::WRITE => {
                result_type = QueryResultType::QUERY;
            }
            Task::COMMIT | Task::ABORT => {
                result_type = QueryResultType::END;
            }
        };

        QueryResult {
            identifier: self.identifier,
            result: result,
            result_type: result_type,
            succeed: succeed,
            contained_newer_versions: contained_newer_versions,
        }
    }
}

pub struct PendingQueue {
    pub queue: Vec<QueueMessage>,
    pub notify: Arc<Notify>,
}

impl PendingQueue {
    pub fn new() -> Self {
        Self {
            queue: Vec::new(),
            notify: Arc::new(Notify::new()),
        }
    }

    pub fn push(&mut self, op: QueueMessage) {
        self.queue.push(op);
        self.notify.notify_one();
    }

    pub fn get_notify(&self) -> Arc<Notify> {
        self.notify.clone()
    }

    pub async fn get_all_version_ready_task(&mut self, version: &mut Arc<Mutex<DbVersion>>) -> Vec<QueueMessage> {
        let partitioned_queue: Vec<_> = stream::iter(self.queue.clone())
            .then(|op| async { (op.clone(), version.lock().await.violate_version(op.versions)) })
            .collect()
            .await;
        let (unready_ops, ready_ops): (Vec<_>, Vec<_>) =
            partitioned_queue.into_iter().partition(|(_, violate)| *violate);
        self.queue = unready_ops.into_iter().map(|(op, _)| op).collect();

        ready_ops.into_iter().map(|(op, _)| op).collect()
    }
}

pub struct DbVersion {
    db_version: DbVN,
    notify: Arc<Notify>,
}

impl DbVersion {
    pub fn new(db_versions: DbVN) -> Self {
        Self {
            db_version: db_versions,
            notify: Arc::new(Notify::new()),
        }
    }

    pub fn release_on_transaction(&mut self, transaction_version: TxVN) {
        self.db_version
            .release_version(transaction_version.into_dbvn_release_request());
        self.notify.notify_one();
    }

    pub fn violate_version(&self, transaction_version: Option<TxVN>) -> bool {
        if let Some(tx_version) = transaction_version {
            return self.db_version.can_execute_query(&tx_version.txtablevns);
        }
        false
    }

    pub fn get_notify(&self) -> Arc<Notify> {
        self.notify.clone()
    }
}

#[async_trait]
trait Repository {
    async fn start_transaction(&mut self);
    async fn execute_read(&mut self) -> QueryResult;
    async fn execute_write(&mut self) -> QueryResult;
    async fn commit(&mut self) -> QueryResult;
    async fn abort(&mut self) -> QueryResult;
}

// pub struct PostgresSqlRepository {
//     conn : PooledConnection<PostgresConnectionManager<NoTls>>,
// }

// impl PostgresSqlRepository {
//     pub async fn new(pool : PostgresSqlConnPool) -> Self{
//         let conn = pool.get_conn().await;
//         PostgresSqlRepository {conn : conn}
//     }
// }

// #[async_trait]
// impl Repository for PostgresSqlRepository {
//     async fn start_transaction(&mut self) {
//     }

//     async fn execute_read(&mut self) -> QueryResult {
//         todo!()
//     }

//     async fn execute_write(&mut self) -> QueryResult {
//         todo!()
//     }

//     async fn commit(&mut self) -> QueryResult {
//         todo!()
//     }

//     async fn abort(&mut self) -> QueryResult {
//         todo!()
//     }
// }

pub struct PostgreToCsvWriter {
    mode: Task,
    wrt: Writer<Vec<u8>>,
}

#[derive(Serialize)]
pub struct Row {
    label: String,
    value: String,
}

impl PostgreToCsvWriter {
    pub fn new(mode: Task) -> Self {
        let wrt = Writer::from_writer(vec![]);
        Self { mode: mode, wrt: wrt }
    }

    pub fn to_csv(self, message: Vec<tokio_postgres::SimpleQueryMessage>) -> String {
        match self.mode {
            Task::BEGIN => return "".to_string(),
            Task::READ => return self.convert_result_to_csv_string(message),
            Task::WRITE => return self.generate_csv_string_with_header(message, "Affected rows".to_string()),
            Task::COMMIT => return self.generate_csv_string_with_header(message, "Status".to_string()),
            Task::ABORT => return self.generate_csv_string_with_header(message, "Status".to_string()),
        }
    }

    pub fn convert_result_to_csv_string(mut self, message: Vec<tokio_postgres::SimpleQueryMessage>) -> String {
        message.iter().for_each(|q_message| match q_message {
            tokio_postgres::SimpleQueryMessage::Row(query_row) => {
                let len = query_row.len();
                let mut row: Vec<&str> = Vec::new();
                row.reserve(len);

                for index in 0..len {
                    row.push(query_row.get(index).unwrap());
                }
                self.wrt.write_record(&row).unwrap();
            }
            _ => {}
        });

        String::from_utf8(self.wrt.into_inner().unwrap()).unwrap()
    }

    pub fn generate_csv_string_with_header(
        mut self,
        message: Vec<tokio_postgres::SimpleQueryMessage>,
        header: String,
    ) -> String {
        self.wrt.write_record(vec![header]).unwrap();

        message.iter().for_each(|q_message| match q_message {
            tokio_postgres::SimpleQueryMessage::CommandComplete(status) => {
                self.wrt.write_record(vec![status.clone().to_string()]).unwrap();
            }
            _ => {}
        });

        String::from_utf8(self.wrt.into_inner().unwrap()).unwrap()
    }
}

#[derive(Serialize, Deserialize, Clone)]
pub enum QueryResultType {
    BEGIN,
    QUERY,
    END,
}

#[derive(Serialize, Deserialize, Clone)]
pub struct QueryResult {
<<<<<<< HEAD
    pub identifier : RequestMeta,
=======
    pub identifier: SocketAddr,
>>>>>>> 8751c8c7
    pub result: String,
    pub succeed: bool,
    pub result_type: QueryResultType,
    pub contained_newer_versions: TxVN,
}

impl QueryResult {
    pub fn into_msql_response(self) -> MsqlResponse {
        let message = match self.result_type {
            QueryResultType::BEGIN => {
                if self.succeed {
                    MsqlResponse::begintx_ok()
                } else {
                    MsqlResponse::begintx_err(self.result)
                }
            }
            QueryResultType::QUERY => {
                if self.succeed {
                    MsqlResponse::query_ok(self.result)
                } else {
                    MsqlResponse::query_err(self.result)
                }
            }
            QueryResultType::END => {
                if self.succeed {
                    MsqlResponse::endtx_ok(self.result)
                } else {
                    MsqlResponse::endtx_err(self.result)
                }
            }
        };

        message
    }
}

#[derive(Serialize, Deserialize, Clone)]
pub enum Task {
    BEGIN,
    READ,
    WRITE,
    ABORT,
    COMMIT,
}

//================================Test================================//

// #[cfg(test)]
// mod tests_dbproxy_core {
//     use super::DbVersion;
//     use super::Task;
//     use super::TxTableVN;
//     use crate::core::operation::Operation as RWOperation;
//     use bb8_postgres::{bb8::Pool, PostgresConnectionManager};
//     use mysql_async::prelude::Queryable;
//     use tokio_postgres::NoTls;
//     use std::collections::HashMap;

//     #[test]
//     fn voilate_dbversion_should_return_true() {
//         //Prepare
//         let mut table_versions = HashMap::new();
//         table_versions.insert("table1".to_string(), 0);
//         table_versions.insert("table2".to_string(), 0);
//         let db_version = DbVersion::new(table_versions);
//         let versions = vec![
//             TxTableVN {
//                 table: "table1".to_string(),
//                 vn: 0,
//                 op: RWOperation::R,
//             },
//             TxTableVN {
//                 table: "table2".to_string(),
//                 vn: 1,
//                 op: RWOperation::R,
//             },
//         ];
//         let operation = Operation {
//             txtablevns: versions,
//             transaction_id: "t1".to_string(),
//             task: Task::READ,
//         };
//         //Action
//         //Assert
//         assert!(db_version.violate_version(operation));
//     }

//     #[test]
//     fn obey_dbversion_should_return_false() {
//         //Prepare
//         let mut table_versions = HashMap::new();
//         table_versions.insert("table1".to_string(), 0);
//         table_versions.insert("table2".to_string(), 0);
//         let db_version = DbVersion::new(table_versions);
//         let versions = vec![
//             TxTableVN {
//                 table: "table1".to_string(),
//                 vn: 0,
//                 op: RWOperation::R,
//             },
//             TxTableVN {
//                 table: "table2".to_string(),
//                 vn: 0,
//                 op: RWOperation::R,
//             },
//         ];
//         let operation = Operation {
//             txtablevns: versions,
//             transaction_id: "t1".to_string(),
//             task: Task::READ,
//         };
//         //Action
//         //Assert
//         assert!(!db_version.violate_version(operation));
//     }

#[cfg(test)]
mod tests {
    use super::*;
    use crate::core::*;

    #[test]
    #[ignore]
    fn postgres_write_test() {
        let rt = tokio::runtime::Runtime::new().unwrap();

        rt.block_on(async move {
            let mut config = tokio_postgres::Config::new();
            config.user("postgres");
            config.password("Rayh8768");
            config.host("localhost");
            config.port(5432);
            config.dbname("Test");

            let size: u32 = 50;
            let manager = PostgresConnectionManager::new(config, NoTls);
            let pool = Pool::builder().max_size(size).build(manager).await.unwrap();

            let conn = pool.get().await.unwrap();
            conn.simple_query("START TRANSACTION;").await.unwrap();
            let result = conn
                .simple_query(
                    "INSERT INTO tbltest (name, age, designation, salary) VALUES ('haha', 100, 'Manager', 99999)",
                )
                .await
                .unwrap();
            conn.simple_query("COMMIT;").await.unwrap();

            result.iter().for_each(|q_message| match q_message {
                tokio_postgres::SimpleQueryMessage::Row(query_row) => {
                    let len = query_row.len();
                    for index in 0..len {
                        println!("value is : {}", query_row.get(index).unwrap().to_string());
                    }
                }
                tokio_postgres::SimpleQueryMessage::CommandComplete(complete_status) => {
                    println!("Command result is : {}", complete_status);
                }
                _ => {}
            });

            let writer = PostgreToCsvWriter::new(Task::WRITE);
            let csv = writer.to_csv(result);

            println!("Converted string is: {}", csv);
        });
    }

    #[test]
    #[ignore]
    fn postgres_read_test() {
        let rt = tokio::runtime::Runtime::new().unwrap();

        rt.block_on(async move {
            let mut config = tokio_postgres::Config::new();
            config.user("postgres");
            config.password("Rayh8768");
            config.host("localhost");
            config.port(5432);
            config.dbname("Test");

            let size: u32 = 50;
            let manager = PostgresConnectionManager::new(config, NoTls);
            let pool = Pool::builder().max_size(size).build(manager).await.unwrap();

            let conn = pool.get().await.unwrap();
            let result = conn
                .simple_query("SELECT name, age, designation, salary FROM public.tbltest;")
                .await
                .unwrap();

            result.iter().for_each(|q_message| match q_message {
                tokio_postgres::SimpleQueryMessage::Row(query_row) => {
                    let len = query_row.len();
                    for index in 0..len {
                        println!("value is : {}", query_row.get(index).unwrap().to_string());
                    }
                }
                tokio_postgres::SimpleQueryMessage::CommandComplete(complete_status) => {
                    println!("Command result is : {}", complete_status);
                }
                _ => {}
            });

            let writer = PostgreToCsvWriter::new(Task::READ);
            let csv = writer.to_csv(result);

            println!("Converted string is: {}", csv);
        });
    }

    #[tokio::test]
    async fn pending_queue_task_order_test() {
        let mut dbversion = Arc::new(Mutex::new(DbVersion::new(Default::default())));
        let mut queue = PendingQueue::new();

        let message4 = QueueMessage::new(
            "127.0.0.4:8080".parse().unwrap(),
            Msql::Query(MsqlQuery::new("select * from tbltest", TableOps::from("READ table0 table1")).unwrap()),
            None,
        );

        let message3 = QueueMessage::new(
            "127.0.0.3:8080".parse().unwrap(),
            Msql::Query(MsqlQuery::new("select * from tbltest", TableOps::from("READ table0 table1")).unwrap()),
            Some(TxVN::default()),
        );

        let message2 = QueueMessage::new(
            "127.0.0.2:8080".parse().unwrap(),
            Msql::Query(MsqlQuery::new("select * from tbltest", TableOps::from("READ table0 table1")).unwrap()),
            Some(TxVN::default()),
        );

        let message1 = QueueMessage::new(
            "127.0.0.1:8080".parse().unwrap(),
            Msql::Query(MsqlQuery::new("select * from tbltest", TableOps::from("READ table0 table1")).unwrap()),
            None,
        );

        queue.push(message1);
        queue.push(message2);
        queue.push(message3);
        queue.push(message4);

        let ready_tasks = queue.get_all_version_ready_task(&mut dbversion).await;

        ready_tasks.iter().for_each(|task| {
            println!("{}", task.identifier);
        });

        queue.queue.iter().for_each(|task| {
            println!("{}", task.identifier);
        });

<<<<<<< HEAD
#[tokio::test]
async fn pending_queue_task_order_test(){

    let mut dbversion = Arc::new(Mutex::new(DbVersion::new(Default::default())));
    let mut queue = PendingQueue::new();

    let message4 = QueueMessage::new(
        RequestMeta {
            client_addr :  SocketAddr::new(IpAddr::V4(Ipv4Addr::new(127, 0, 0, 4)), 8080),
            cur_txid : 0,
            request_id : 0
        },
        Msql::Query(MsqlQuery::new("select * from tbltest",TableOps::from("READ table0 table1"))
        .unwrap()),
        None
    );

    let message3 = QueueMessage::new(
        RequestMeta {
            client_addr :  SocketAddr::new(IpAddr::V4(Ipv4Addr::new(127, 0, 0, 3)), 8080),
            cur_txid : 0,
            request_id : 0
        },
        Msql::Query(MsqlQuery::new("select * from tbltest",TableOps::from("READ table0 table1"))
        .unwrap()),
        Some(TxVN::default())
    );

    let message2 = QueueMessage::new(
        RequestMeta {
            client_addr :  SocketAddr::new(IpAddr::V4(Ipv4Addr::new(127, 0, 0, 2)), 8080),
            cur_txid : 0,
            request_id : 0
        },
        Msql::Query(MsqlQuery::new("select * from tbltest",TableOps::from("READ table0 table1"))
        .unwrap()),
        Some(TxVN::default())
    );

    let message1 = QueueMessage::new(
         RequestMeta {
            client_addr :  SocketAddr::new(IpAddr::V4(Ipv4Addr::new(127, 0, 0, 1)), 8080),
            cur_txid : 0,
            request_id : 0
        },
        Msql::Query(MsqlQuery::new("select * from tbltest",TableOps::from("READ table0 table1"))
        .unwrap()),
        None
    );

    queue.push(message1);
    queue.push(message2);
    queue.push(message3);
    queue.push(message4);

    let ready_tasks = queue.get_all_version_ready_task(&mut dbversion).await;

    ready_tasks
    .iter()
    .for_each(|task| {
        println!("{}",task.identifier);
    });

    queue.queue
    .iter()
    .for_each(|task| {
        println!("{}",task.identifier);
    });

    println!("Number of tasks is: {}",ready_tasks.len());
    assert!(ready_tasks.len() == 2);
=======
        println!("Number of tasks is: {}", ready_tasks.len());
        assert!(ready_tasks.len() == 2);
    }
>>>>>>> 8751c8c7
}<|MERGE_RESOLUTION|>--- conflicted
+++ resolved
@@ -1,8 +1,4 @@
-<<<<<<< HEAD
-use crate::core::{IntoMsqlFinalString, Msql, MsqlEndTxMode, MsqlQuery, RequestMeta, TableOps, TxVN};
-=======
-use crate::core::{IntoMsqlFinalString, Msql, MsqlEndTxMode, TxVN};
->>>>>>> 8751c8c7
+use crate::core::{IntoMsqlFinalString, Msql, MsqlEndTxMode, TxVN, RequestMeta};
 use crate::{comm::MsqlResponse, core::DbVN};
 use async_trait::async_trait;
 use bb8_postgres::{
@@ -12,7 +8,6 @@
 use csv::Writer;
 use futures::prelude::*;
 use serde::{Deserialize, Serialize};
-use std::net::SocketAddr;
 use std::sync::Arc;
 use tokio::sync::Mutex;
 use tokio::sync::Notify;
@@ -303,11 +298,7 @@
 
 #[derive(Serialize, Deserialize, Clone)]
 pub struct QueryResult {
-<<<<<<< HEAD
     pub identifier : RequestMeta,
-=======
-    pub identifier: SocketAddr,
->>>>>>> 8751c8c7
     pub result: String,
     pub succeed: bool,
     pub result_type: QueryResultType,
@@ -426,6 +417,8 @@
 
 #[cfg(test)]
 mod tests {
+    use std::net::{IpAddr, Ipv4Addr};
+
     use super::*;
     use crate::core::*;
 
@@ -562,8 +555,8 @@
         queue.queue.iter().for_each(|task| {
             println!("{}", task.identifier);
         });
-
-<<<<<<< HEAD
+    }
+
 #[tokio::test]
 async fn pending_queue_task_order_test(){
 
@@ -635,9 +628,6 @@
 
     println!("Number of tasks is: {}",ready_tasks.len());
     assert!(ready_tasks.len() == 2);
-=======
-        println!("Number of tasks is: {}", ready_tasks.len());
-        assert!(ready_tasks.len() == 2);
-    }
->>>>>>> 8751c8c7
+}
+
 }