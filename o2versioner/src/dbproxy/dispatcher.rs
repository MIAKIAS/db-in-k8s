--- conflicted
+++ resolved
@@ -61,19 +61,12 @@
                 {
                     let lock = transactions.lock().await;
                     let mut lock_2 = senders.lock().await;
-<<<<<<< HEAD
                    
                     operations
                     .iter()
                     .for_each(|op| {
                         if !lock_2.contains_key(&op.identifier.client_addr) {
                             lock_2.insert(op.identifier.client_addr.clone(), lock.get(&op.identifier.client_addr).unwrap().clone());
-=======
-
-                    operations.iter().for_each(|op| {
-                        if !lock_2.contains_key(&op.identifier) {
-                            lock_2.insert(op.identifier.clone(), lock.get(&op.identifier).unwrap().clone());
->>>>>>> 8751c8c7
                         }
                     });
                 }
@@ -81,15 +74,9 @@
                 {
                     let lock = senders.lock().await;
                     stream::iter(operations)
-<<<<<<< HEAD
-                    .for_each(|op| async {
-                        let op = op;
-                        lock.get(&op.clone().identifier.client_addr).unwrap().send(op.clone()).await;
-                    }).await;
-=======
                         .for_each(|op| async {
                             let op = op;
-                            lock.get(&op.clone().identifier)
+                            lock.get(&op.clone().identifier.client_addr)
                                 .unwrap()
                                 .send(op.clone())
                                 .await
@@ -97,7 +84,6 @@
                                 .unwrap();
                         })
                         .await;
->>>>>>> 8751c8c7
                 }
             }
         });
@@ -195,7 +181,6 @@
 
         let mut mock_ops = Vec::new();
         mock_ops.push(QueueMessage {
-<<<<<<< HEAD
             identifier : RequestMeta {
                 client_addr :  SocketAddr::new(IpAddr::V4(Ipv4Addr::new(127, 0, 0, 1)), 8080),
                 cur_txid : 0,
@@ -233,29 +218,6 @@
             },
             operation_type : Task::BEGIN,
             query : "SELECT name, age, designation, salary FROM public.tbltest;".to_string(), 
-=======
-            identifier: SocketAddr::new(IpAddr::V4(Ipv4Addr::new(127, 0, 0, 1)), 8080),
-            operation_type: Task::ABORT,
-            query: "SELECT name, age, designation, salary FROM public.tbltest;".to_string(),
-            versions: None,
-        });
-        mock_ops.push(QueueMessage {
-            identifier: SocketAddr::new(IpAddr::V4(Ipv4Addr::new(127, 0, 0, 1)), 8080),
-            operation_type: Task::READ,
-            query: "SELECT name, age, designation, salary FROM public.tbltest;".to_string(),
-            versions: None,
-        });
-        mock_ops.push(QueueMessage {
-            identifier: SocketAddr::new(IpAddr::V4(Ipv4Addr::new(127, 0, 0, 1)), 8080),
-            operation_type: Task::READ,
-            query: "SELECT name, age, designation, salary FROM public.tbltest;".to_string(),
-            versions: None,
-        });
-        mock_ops.push(QueueMessage {
-            identifier: SocketAddr::new(IpAddr::V4(Ipv4Addr::new(127, 0, 0, 1)), 8080),
-            operation_type: Task::BEGIN,
-            query: "SELECT name, age, designation, salary FROM public.tbltest;".to_string(),
->>>>>>> 8751c8c7
             versions: None,
         });
 
