use super::core::{
    DbVersion, PendingQueue, PostgreToCsvWriter, PostgresSqlConnPool, QueryResult, QueryResultType, QueueMessage, Task,
};
use crate::core::transaction_version::{TxTableVN, TxVN};
use std::collections::HashMap;
use std::sync::Arc;
//use mysql_async::Pool;
use std::net::SocketAddr;
use tokio::sync::Mutex;
use tokio::sync::Notify;
use tokio::{stream, sync::mpsc};

use bb8_postgres::{bb8::Pool, PostgresConnectionManager};
use mpsc::*;
use tokio_postgres::NoTls;

pub struct Dispatcher {}

impl Dispatcher {
    pub fn run(
        pending_queue: Arc<Mutex<PendingQueue>>,
        sender: mpsc::Sender<QueryResult>,
        config: tokio_postgres::Config,
        mut version: Arc<Mutex<DbVersion>>,
        transactions: Arc<Mutex<HashMap<SocketAddr, mpsc::Sender<QueueMessage>>>>,
    ) {
        tokio::spawn(async move {
            let mut task_notify = pending_queue.lock().await.get_notify();
            let mut version_notify = version.lock().await.get_notify();

            let manager = PostgresConnectionManager::new(config, NoTls);
            let pool = Pool::builder().max_size(50).build(manager).await.unwrap();

            loop {
                Self::wait_for_new_task_or_version_release(&mut task_notify, &mut version_notify).await;

                let operations = pending_queue
                    .lock()
                    .await
                    .get_all_version_ready_task(&mut version)
                    .await;

                {
                    let mut lock = transactions.lock().await;

                    operations.iter().for_each(|op| {
                        let op_cloned = op.clone();
                        let pool_cloned = pool.clone();
                        let sender_cloned = sender.clone();

                        match op_cloned.operation_type {
                            Task::BEGIN => {
                                if !lock.contains_key(&op_cloned.identifier) {
                                    let (ts, tr): (Sender<QueueMessage>, Receiver<QueueMessage>) = mpsc::channel(1);
                                    lock.insert(op_cloned.identifier.clone(), ts);
                                    Self::spawn_transaction(pool_cloned, tr, sender_cloned);
                                };
                            }
                            _ => {}
                        };
                    });
                }
                {
                    let lock = transactions.lock().await;

                    operations.iter().for_each(|op| {
                        let op_cloned = op.clone();
                        let sender_cloned = lock.get(&op_cloned.identifier).unwrap().clone();

                        Self::spawn_unblock_send(sender_cloned, op_cloned);
                    });
                }
            }
        });
    }

    fn spawn_transaction(
        pool: Pool<PostgresConnectionManager<NoTls>>,
<<<<<<< HEAD
        mut rec: Receiver<QueueMessage>,
        sender: Sender<QueryResult>,
=======
        mut rec: mpsc::Receiver<QueueMessage>,
        sender: mpsc::Sender<QueryResult>,
>>>>>>> 54357893
    ) {
        tokio::spawn(async move {
            let mut result: QueryResult;
            {
                let mut finish = false;
                let conn = pool.get().await.unwrap();
                while let Some(operation) = rec.recv().await {
                    let raw;
                    match operation.operation_type {
                        Task::BEGIN => {
                            raw = conn.simple_query("START TRANSACTION;").await;
                        }
                        Task::READ => {
                            raw = conn.simple_query(&operation.query).await;
                        }
                        Task::WRITE => {
                            raw = conn.simple_query(&operation.query).await;
                        }
                        Task::COMMIT => {
                            raw = conn.simple_query("COMMIT;").await;
                            finish = true;
                        }
                        Task::ABORT => {
                            raw = conn.simple_query("ROLLBACK;").await;
                            finish = true;
                        }
                    }

                    result = prepare_query_result(operation.operation_type, operation.versions, raw);

                    let _ = sender.send(result.clone()).await;
                    if finish {
                        break;
                    }
                }
            }
        });
    }

    fn spawn_unblock_send(sender: Sender<QueueMessage>, op: QueueMessage) {
        tokio::spawn(async move {
            let _ = sender.send(op).await;
        });
    }

    async fn wait_for_new_task_or_version_release(new_task_notify: &mut Arc<Notify>, version_notify: &mut Arc<Notify>) {
        let n1 = new_task_notify.notified();
        let n2 = version_notify.notified();
        tokio::select! {
           _ = n1 => {}
           _ = n2 => {}
        };
    }
}

fn prepare_query_result(
    mode: Task,
    transaction_version: Option<TxVN>,
    raw: Result<Vec<tokio_postgres::SimpleQueryMessage>, tokio_postgres::error::Error>,
) -> QueryResult {
    let result;
    let succeed;
    let writer = PostgreToCsvWriter::new(mode.clone());
    match raw {
        Ok(message) => {
            result = writer.to_csv(message);
            succeed = true;
        }
        Err(err) => {
            result = "There was an error".to_string();
            succeed = false;
        }
    }

    let result_type;
    let mut contained_newer_versions = Vec::new();

    match mode {
        Task::BEGIN => {
            result_type = QueryResultType::BEGIN;
            match transaction_version {
                Some(versions) => {
                    contained_newer_versions = versions.txtablevns;
                }
                None => {}
            }
        }
        Task::READ | Task::WRITE => {
            result_type = QueryResultType::QUERY;
        }
        Task::COMMIT | Task::ABORT => {
            result_type = QueryResultType::END;
        }
    };

    QueryResult {
        result: result,
        result_type: result_type,
        succeed: succeed,
        contained_newer_versions: contained_newer_versions,
    }
}

#[cfg(test)]
mod tests_dispatcher {
    // use super::Dispatcher;
    // use crate::core::operation::Operation as OperationType;
    // use crate::core::transaction_version::TxTableVN;
    // use crate::dbproxy::core::{DbVersion, Operation, PendingQueue, QueryResult, Task};
    // use std::{collections::HashMap, sync::Arc};
    // use tokio::sync::mpsc;
    // use tokio::sync::Mutex;

    // #[tokio::test]
    // #[ignore]
    // async fn test_receive_response_from_new_transactions() {
    //     //Prepare - Network
    //     let transactions: Arc<Mutex<HashMap<String, mpsc::Sender<Operation>>>> = Arc::new(Mutex::new(HashMap::new()));
    //     let transactions_2 = Arc::clone(&transactions);

    //     //Global version//
    //     let mut mock_db = HashMap::new();
    //     mock_db.insert("table1".to_string(), 0);
    //     mock_db.insert("table2".to_string(), 0);
    //     let version: Arc<Mutex<DbVersion>> = Arc::new(Mutex::new(DbVersion::new(mock_db)));

    //     //PendingQueue
    //     let pending_queue: Arc<Mutex<PendingQueue>> = Arc::new(Mutex::new(PendingQueue::new()));
    //     let pending_queue_2 = Arc::clone(&pending_queue);
    //     //Responder sender and receiver
    //     let (responder_sender, mut responder_receiver): (mpsc::Sender<QueryResult>, mpsc::Receiver<QueryResult>) =
    //         mpsc::channel(100);
    //     Dispatcher::run(
    //         pending_queue,
    //         responder_sender,
    //         "mysql://root:Rayh8768@localhost:3306/test".to_string(),
    //         version,
    //         transactions,
    //     );

    //     let mut mock_vs = Vec::new();
    //     mock_vs.push(TxTableVN {
    //         table: "table2".to_string(),
    //         vn: 0,
    //         op: OperationType::R,
    //     });
    //     mock_vs.push(TxTableVN {
    //         table: "table1".to_string(),
    //         vn: 0,
    //         op: OperationType::R,
    //     });

    //     let mut mock_ops = Vec::new();
    //     mock_ops.push(Operation {
    //         transaction_id: "t1".to_string(),
    //         task: Task::READ,
    //         txtablevns: mock_vs.clone(),
    //     });
    //     mock_ops.push(Operation {
    //         transaction_id: "t2".to_string(),
    //         task: Task::READ,
    //         txtablevns: mock_vs.clone(),
    //     });
    //     mock_ops.push(Operation {
    //         transaction_id: "t3".to_string(),
    //         task: Task::READ,
    //         txtablevns: mock_vs.clone(),
    //     });
    //     mock_ops.push(Operation {
    //         transaction_id: "t4".to_string(),
    //         task: Task::READ,
    //         txtablevns: mock_vs.clone(),
    //     });

    //     while !mock_ops.is_empty() {
    //         pending_queue_2.lock().await.push(mock_ops.pop().unwrap());
    //     }

    //     let mut task_num: u64 = 0;
    //     while let Some(_) = responder_receiver.recv().await {
    //         task_num += 1;
    //         if task_num == 4 {
    //             break;
    //         }
    //     }
    //     assert!(transactions_2.lock().await.len() == 4);
    // }

    // #[tokio::test]
    // #[ignore]
    // async fn test_receive_response_from_same_transactions() {
    //     //Prepare - Network
    //     let transactions: Arc<Mutex<HashMap<String, mpsc::Sender<Operation>>>> = Arc::new(Mutex::new(HashMap::new()));
    //     let transactions_2 = Arc::clone(&transactions);

    //     //Global version//
    //     let mut mock_db = HashMap::new();
    //     mock_db.insert("table1".to_string(), 0);
    //     mock_db.insert("table2".to_string(), 0);
    //     let version: Arc<Mutex<DbVersion>> = Arc::new(Mutex::new(DbVersion::new(mock_db)));

    //     //PendingQueue
    //     let pending_queue: Arc<Mutex<PendingQueue>> = Arc::new(Mutex::new(PendingQueue::new()));
    //     let pending_queue_2 = Arc::clone(&pending_queue);

    //     //Responder sender and receiver
    //     let (responder_sender, mut responder_receiver): (mpsc::Sender<QueryResult>, mpsc::Receiver<QueryResult>) =
    //         mpsc::channel(100);
    //     Dispatcher::run(
    //         pending_queue,
    //         responder_sender,
    //         "mysql://root:Rayh8768@localhost:3306/test".to_string(),
    //         version,
    //         transactions,
    //     );

    //     let mut mock_vs = Vec::new();
    //     mock_vs.push(TxTableVN {
    //         table: "table2".to_string(),
    //         vn: 0,
    //         op: OperationType::R,
    //     });
    //     mock_vs.push(TxTableVN {
    //         table: "table1".to_string(),
    //         vn: 0,
    //         op: OperationType::R,
    //     });

    //     let mut mock_ops = Vec::new();
    //     mock_ops.push(Operation {
    //         transaction_id: "t1".to_string(),
    //         task: Task::READ,
    //         txtablevns: mock_vs.clone(),
    //     });
    //     mock_ops.push(Operation {
    //         transaction_id: "t2".to_string(),
    //         task: Task::READ,
    //         txtablevns: mock_vs.clone(),
    //     });
    //     mock_ops.push(Operation {
    //         transaction_id: "t3".to_string(),
    //         task: Task::READ,
    //         txtablevns: mock_vs.clone(),
    //     });
    //     mock_ops.push(Operation {
    //         transaction_id: "t1".to_string(),
    //         task: Task::READ,
    //         txtablevns: mock_vs.clone(),
    //     });

    //     while !mock_ops.is_empty() {
    //         pending_queue_2.lock().await.push(mock_ops.pop().unwrap());
    //     }

    //     let mut task_num: u64 = 0;
    //     while let Some(_) = responder_receiver.recv().await {
    //         task_num += 1;
    //         if task_num == 4 {
    //             break;
    //         }
    //     }
    //     assert!(transactions_2.lock().await.len() == 3);
    // }
}<|MERGE_RESOLUTION|>--- conflicted
+++ resolved
@@ -76,13 +76,8 @@
 
     fn spawn_transaction(
         pool: Pool<PostgresConnectionManager<NoTls>>,
-<<<<<<< HEAD
         mut rec: Receiver<QueueMessage>,
         sender: Sender<QueryResult>,
-=======
-        mut rec: mpsc::Receiver<QueueMessage>,
-        sender: mpsc::Sender<QueryResult>,
->>>>>>> 54357893
     ) {
         tokio::spawn(async move {
             let mut result: QueryResult;
