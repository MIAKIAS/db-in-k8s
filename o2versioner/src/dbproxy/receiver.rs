--- conflicted
+++ resolved
@@ -55,21 +55,12 @@
         let pending_queue_2 = Arc::clone(&pending_queue);
 
         let item = Message::MsqlRequest(
-<<<<<<< HEAD
             RequestMeta {
                 client_addr :  SocketAddr::new(IpAddr::V4(Ipv4Addr::new(127, 0, 0, 1)), 8080),
                 cur_txid : 0,
                 request_id : 0
             },
             Msql::BeginTx(MsqlBeginTx::default().set_name(Some("tx0")).set_tableops(TableOps::from("READ WRIte"))),
-=======
-            SocketAddr::new(IpAddr::V4(Ipv4Addr::new(127, 0, 0, 1)), 8080),
-            Msql::BeginTx(
-                MsqlBeginTx::default()
-                    .set_name(Some("tx0"))
-                    .set_tableops(TableOps::from("READ WRIte")),
-            ),
->>>>>>> 8751c8c7
             None,
         );
 
@@ -100,21 +91,12 @@
         let pending_queue_2 = Arc::clone(&pending_queue);
 
         let item = Message::MsqlRequest(
-<<<<<<< HEAD
             RequestMeta {
                 client_addr :  SocketAddr::new(IpAddr::V4(Ipv4Addr::new(127, 0, 0, 1)), 8080),
                 cur_txid : 0,
                 request_id : 0
             },
             Msql::BeginTx(MsqlBeginTx::default().set_name(Some("tx0")).set_tableops(TableOps::from("READ WRIte"))),
-=======
-            SocketAddr::new(IpAddr::V4(Ipv4Addr::new(127, 0, 0, 1)), 8080),
-            Msql::BeginTx(
-                MsqlBeginTx::default()
-                    .set_name(Some("tx0"))
-                    .set_tableops(TableOps::from("READ WRIte")),
-            ),
->>>>>>> 8751c8c7
             None,
         );
 
