--- conflicted
+++ resolved
@@ -33,11 +33,7 @@
 ///     .set_name(Some("tx0"))
 ///     .set_tableops(TableOps::from("READ table0 WRITE table1 table2 read table3"));
 /// ```
-<<<<<<< HEAD
-#[derive(Debug, Eq, PartialEq, Serialize, Deserialize, Clone)]
-=======
 #[derive(Debug, Clone, Eq, PartialEq, Serialize, Deserialize)]
->>>>>>> ea881c84
 pub struct MsqlBeginTx {
     tx: Option<String>,
     tableops: TableOps,
@@ -109,11 +105,7 @@
 /// MsqlQuery::new("SELECT * FROM table0, table1;", TableOps::from("READ table0 table1"))
 ///     .unwrap();
 /// ```
-<<<<<<< HEAD
-#[derive(Debug, Eq, PartialEq, Serialize, Deserialize, Clone)]
-=======
 #[derive(Debug, Clone, Eq, PartialEq, Serialize, Deserialize)]
->>>>>>> ea881c84
 pub struct MsqlQuery {
     query: String,
     tableops: TableOps,
@@ -171,11 +163,7 @@
 /// MsqlEndTx::commit();
 /// MsqlEndTx::rollback().set_name(Some("tx1"));
 /// ```
-<<<<<<< HEAD
-#[derive(Debug, Eq, PartialEq, Serialize, Deserialize, Clone)]
-=======
 #[derive(Debug, Clone, Eq, PartialEq, Serialize, Deserialize)]
->>>>>>> ea881c84
 pub struct MsqlEndTx {
     tx: Option<String>,
     mode: MsqlEndTxMode,
@@ -252,11 +240,7 @@
 /// The main user interface for Msql.
 ///
 /// `Msql` can be constructed directly, or converted from `MsqlText`
-<<<<<<< HEAD
-#[derive(Debug, Eq, PartialEq, Serialize, Deserialize, Clone)]
-=======
 #[derive(Debug, Clone, Eq, PartialEq, Serialize, Deserialize)]
->>>>>>> ea881c84
 pub enum Msql {
     BeginTx(MsqlBeginTx),
     Query(MsqlQuery),
