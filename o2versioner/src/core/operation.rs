--- conflicted
+++ resolved
@@ -20,11 +20,7 @@
 }
 
 /// Representing the access mode for `Self::table`, can be either `Operation::R` or `Operation::W`
-<<<<<<< HEAD
-#[derive(Debug, Eq, PartialEq, Serialize, Deserialize, Clone)]
-=======
 #[derive(Debug, Clone, Eq, PartialEq, Serialize, Deserialize)]
->>>>>>> ea881c84
 pub struct TableOp {
     pub table: String,
     pub op: Operation,
@@ -63,11 +59,7 @@
 /// assert_eq!(tableops0, tableops1);
 /// assert_eq!(tableops1, tableops2);
 /// ```
-<<<<<<< HEAD
-#[derive(Debug, Eq, PartialEq, Serialize, Deserialize, Clone)]
-=======
 #[derive(Debug, Clone, Eq, PartialEq, Serialize, Deserialize)]
->>>>>>> ea881c84
 pub struct TableOps(Vec<TableOp>);
 
 impl Default for TableOps {
