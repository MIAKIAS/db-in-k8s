--- conflicted
+++ resolved
@@ -20,12 +20,8 @@
     /// A `Msql` request to dbproxy. `Option<TxVN> == None` for single-read transaction
     MsqlRequest(SocketAddr, Msql, Option<TxVN>),
     /// The repsone to the `MsqlRequest`
-<<<<<<< HEAD
     MsqlResponse(SocketAddr, MsqlResponse),
-=======
-    MsqlResponse(MsqlResponse),
     MsqlResponseNew(SocketAddr, MsqlResponse),
->>>>>>> a48dc221
     /// Response to an invalid request, for exmample, sending `MsqlResponse(MsqlResponse)` to the dbproxy
     Invalid,
 }