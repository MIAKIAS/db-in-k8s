--- conflicted
+++ resolved
@@ -18,11 +18,7 @@
 
 type Addr = String;
 /// Expecting every request will have a response replied back via the same tcp stream
-<<<<<<< HEAD
-#[derive(Serialize, Deserialize, Clone)]
-=======
 #[derive(Debug, Clone, Serialize, Deserialize)]
->>>>>>> ea881c84
 pub enum NewMessage {
     /// A `Msql` request to dbproxy. `Option<TxVN> == None` for single-read transaction
     MsqlRequest(Msql, Addr, Option<TxVN>),
