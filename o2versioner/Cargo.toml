--- conflicted
+++ resolved
@@ -25,12 +25,6 @@
 tracing = "0.1"
 tracing-futures = "0.2"
 tracing-subscriber = "0.2"
-<<<<<<< HEAD
 unicase = "2.6"
-tokio-postgres = "0.6.0"
-bb8-postgres = "0.6.0"
 csv = "1.1.5"
 
-=======
-unicase = "2.6"
->>>>>>> 8ca9c7b3
