[package]
name = "o2versioner"
version = "0.1.0"
authors = ["Lichen Liu <issac.liu@mail.utoronto.ca>"]
edition = "2018"

# See more keys and their definitions at https://doc.rust-lang.org/cargo/reference/manifest.html


[dependencies]
actix-web = "3"
actix-session = "0.4"
env_logger = "0.8"
log = "0.4"
<<<<<<< HEAD
serde = { version = "1.0", features = ["derive"] }
tokio = { version = "0.2.23", features = ["full"] }
mysql_async = { version = "0.25.0" }
=======
regex = "1"
serde = { version = "1.0", features = ["derive"] }
uuid = { version = "0.8", features = ["v4"] }
>>>>>>> a4f72084
<|MERGE_RESOLUTION|>--- conflicted
+++ resolved
@@ -12,12 +12,8 @@
 actix-session = "0.4"
 env_logger = "0.8"
 log = "0.4"
-<<<<<<< HEAD
-serde = { version = "1.0", features = ["derive"] }
-tokio = { version = "0.2.23", features = ["full"] }
-mysql_async = { version = "0.25.0" }
-=======
 regex = "1"
 serde = { version = "1.0", features = ["derive"] }
 uuid = { version = "0.8", features = ["v4"] }
->>>>>>> a4f72084
+tokio = { version = "0.2.23", features = ["full"] }
+mysql_async = { version = "0.25.0" }